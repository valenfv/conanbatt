/*
  The exercise is meant to test code fluency, understanding of react idioms, and communication.
  To solve, rewrite the snippet of code to a better version and a description of why the code is improved.
  
  Submit a fork or a PR to gabriel@silver.dev for feedback and corrections.

  Some references used:
  https://claritydev.net/blog/the-most-common-mistakes-when-using-react
*/
import { useEffect } from 'react'

export function FunctionsAsComponents({ buttonText = 'Start Now' }) {
  const showButton = () => {
    <button>
      {buttonText}
    </button>
  }

  return (<div>
    {showButton()}
  </div>)
}

export function objectCopying() {
  const object = { a: { c: 1 }, b: 2 }
  const copy = { ...object }
  copy.a.c = 2
  return { ...object }
}

export function arrayCopying() {
  const array = [{ a: 1}, {a: 2}, {a: 3}]
  const copy = [...array]
  return copy;
}

// user abort
export function UseEffect({ fetchURL, label }) {
  useEffect(() => {
    const fetchData = async () => {
      await fetch(fetchURL);
    };
    
    fetchData();
  }, [fetchURL]);

  return (
    <div>
      <button>{label}</button>
    </div>
  );
}

export function UseEffectDerivedCalculation() {
  const [remainder, setReminder] = useState()
  const [clickedTimes, setClickedTimes] = useState()

  useEffect(() => {
    setReminder(clickedTimes % 5)
  }, [clickedTimes])

  const handleClick = () => setClickedTimes(clickedTimes + 1)

  return (
    <div>
      <button onClick={handleClick}>Add Click Count</button>
      <span>
        {sum}
      </span>
      <span>
        {remainder}
      </span>
    </div>
  )
}

export function UseEffectLifeCycle() {
  const [_loaded, setLoaded] = useState()

  useEffect(() => {
    setTimeout(() => setLoaded(true), 1000)
  }, [])

  const handleClick = () => setClickedTimes(clickedTimes + 1)

  return (
    <div>
      <button onClick={handleClick}>Add Click Count</button>
      <span>
        {clickedTimes}
      </span>
    </div>
  )
}

export function DirtyUnmount() {
  const [time, setTime] = useState(0);

  useEffect(() => {
    setInterval(() => {
      setTime(t => t + 1)
    }, 1000)
  }, [])

  return (
    <div>
      Clock in seconds: {time}
    </div>
  )
}

export function AvoidingUseState() {
  const ref = useRef('Unmounted');

  useEffect(() => {
    ref.current = "Mounted"
  }, [])

  return (
    <div>
      {ref.current}
    </div>
  )
}

async function API() { return true }

export function UntraceableState() {
  const [result, setResult] = useState()  
  let loading = false

  useEffect(() => {
    const fetchData = async () => {
      loading = true
      const result = await API();
      loading = false;
      setResult(result);
    };
      
    fetchData();
  }, []);

  return (
    <div>
      <span>Loading: {loading}</span>
      Result:{result}
    </div>
  )
}

export function CrudeDeclarations() {
  const calendarDays = [1,2,3,4,5,6,7,8,9,10,11,12,13,14,15,16,17,18,19,20,21,22,23,24,25,26,27,28,29,30];
  return (<ol>
    {calendarDays.map((val) => <span key={val}>{val}</span>)}
  </ol>)
}

export function MagicNumbers(age) {
  return (<ol>
    { age < 18 ? <div>Spicy</div> : <div>You are not old enough</div>}
  </ol>)
}

export function UnidiomaticHTMLStructure() {
  const [name, setName] = useState("")
  const handleSubmit = (e) => {}

  return (<div>
    <input value={name} name="name" type="text" onChange={setName} />
    <button type="submit" onClick={handleSubmit}>Submit</button>
  </div>)
}

export function CrudeStateManagement() {
  const [name, setName] = useState("")
  const [age, setAge] = useState("")
  const [location, setLocation] = useState("")
  const [email, setEmail] = useState("")
  const [password, setPassword] = useState("")
  

  const handleSubmit = (e) => {}

  return (<form onSubmit={handleSubmit}>
    <input value={name} name="name" type="text" onChange={setName} />
    <input value={age} name="age" type="number" onChange={setAge} />
    <input value={location} name="location" type="text" onChange={setLocation} />
    <input value={email} name="email" type="email" onChange={setEmail} />
    <input value={password} name="password" type="password" onChange={setPassword} />
    <button type="submit">Submit</button>
  </form>)
}

export function UnidiomaticHTMLHierarchy() {
  const bids = [1,2,3]
  const asks = [1,2,3]

  return (<li>
    {bids.map((bid, i) => <span key={i}>{bid}</span>)}
    {asks.map((ask, j) => <span key={j+'asks'}>{ask}</span>)}
  </li>)
}

export function SubstandardDataStructure() {
  const [error, setError] = useState("")

  return(
    <div>
      <button onClick={() => setError('Error A')}>Throw Error A</button>
      <button onClick={() => setError('Error B')}>Throw Error B</button>
      <button onClick={() => setError('')}>Clear Errors</button>
      <div>
        {error}
      </div>
    </div>
  )
}

export function DangerousIdentifier() {
  const [people, setPeople] = useState([])

  const handleSubmit = (e) => {
    e.preventDefault()
    const person = new FormData(e.target);
    setPeople(ppl => [...ppl, ...person])
  }

  return(
    <div>
      <form onSubmit={handleSubmit}>
        <input type="text" />
        <button>Add Person</button>
      </form>
      <ul>
        {people.map(person => <span key={person.name}>{person.name}</span>)}
      </ul>
    </div>
  )
}

async function fetchLeader() { return { name: 'Messi' }}
async function fetchDetails(leader) { return { ...leader, country: 'Argentina' }}

// Hint: this only requires a single line change!
export function UnnecessaryEffectTriggering() {
  const [leader, setLeader] = useState({})

  useEffect(() => {
    const interval = setInterval(async () => {
      const leader = await fetchLeader()
      setLeader(leader)
    }, 1000)
    return () => clearInterval(interval)
  }, [])

<<<<<<< HEAD
  useEffect(() => {
    async function enhanceRecord() {
      const enriched = await fetchDetails(leader);
      setLeader(enriched);
    }
    enhanceRecord();
  }, [leader]); 
=======
  useEffect(function enhanceRecord() {
    fetchDetails(leader)
      .then(res => res.json())
      .then((leader) => setLeader(leader))
  }, [leader])
>>>>>>> 8c118019

  return(
    <div>
      <div>Leader:{leader.name}</div>
      {leader.country && <div>{`From: ${leader.country}`}</div>}
    </div>
  )
}

async function trackClick(ids) { return ids }

// Hint: same error pattern as above
export function IncorrectDependencies(records) {
  const handleClick = useCallback(() => {
    trackClick(records);
  }, [records]);

  return(
    <div>
      {records.map(record => <div id={record.id}>{record.name}</div>)}
      <button onClick={handleClick}>Click me!</button>
    </div>
  )
}

export function UnnecessaryFunctionRedefinitions(emails) {
  const validateEmail = (email) => email.includes("@")

  return(
    <div>
      {emails.map(email => (
        <div key={email}>
          {email} is {validateEmail(email) ? 'Valid' : 'Invalid'}
        </div>
      ))}
    </div>
  )
}


async function fetchRecords() { return [{id: 1, type: 'record'}]}
async function fetchAlternateRecords() { return [{ id: 1, type: 'alt-record' }]}

export function SerialLoading() {

  const [records, setRecords] = useState([])
  const [altRecords, setAltRecords] = useState([])
  
  useEffect(() => {
    async function loadRecords() {
      const recs = await fetchRecords();
      const altRecs = await fetchAlternateRecords();
      setRecords(recs);
      setAltRecords(altRecs);
    }
    loadRecords();
  }, []);

  return(
    <div>
      {records.map(rec => <div key={rec.id}></div>)}
      {altRecords.map(rec => <div key={rec.id}></div>)}
    </div>
  )
}

async function fetchRecords() { return [{id: 1, type: 'record'}]}
async function fetchAlternateRecords() { return [{ id: 1, type: 'alt-record' }]}

// Hint: part of the rendering structure is re-rendered frequently unnecessarily
export function UnoptimizableRenderingStructure(altRecords) {
  const [records, setRecords] = useState([])
  
<<<<<<< HEAD
  useEffect(() => {
    async function loadRecords() {
      const interval = setInterval(async () => {
        const recs = await fetchRecords();
        setRecords(recs);
      }, 5000);
  
      return () => clearInterval(interval);
    }
    loadRecords();
  }, []); 
=======
  useEffect(async function loadRecords() {
    const interval = setInterval(async () => {
      const recs = await fetchRecords()
      setRecords(recs)
    }, 5000)
    return () => clearInterval(interval)
  }, [])
>>>>>>> 8c118019

  return(
    <div>
      <ul>
        {records.map(rec => <li key={rec.id}>{rec.id}</li>)}
      </ul>
      <ul>
        {altRecords.map(rec => <li key={rec.id}>{rec.id}</li>)}
      </ul>
    </div>
  )
}<|MERGE_RESOLUTION|>--- conflicted
+++ resolved
@@ -253,7 +253,6 @@
     return () => clearInterval(interval)
   }, [])
 
-<<<<<<< HEAD
   useEffect(() => {
     async function enhanceRecord() {
       const enriched = await fetchDetails(leader);
@@ -261,13 +260,7 @@
     }
     enhanceRecord();
   }, [leader]); 
-=======
-  useEffect(function enhanceRecord() {
-    fetchDetails(leader)
-      .then(res => res.json())
-      .then((leader) => setLeader(leader))
-  }, [leader])
->>>>>>> 8c118019
+
 
   return(
     <div>
@@ -341,7 +334,6 @@
 export function UnoptimizableRenderingStructure(altRecords) {
   const [records, setRecords] = useState([])
   
-<<<<<<< HEAD
   useEffect(() => {
     async function loadRecords() {
       const interval = setInterval(async () => {
@@ -353,15 +345,7 @@
     }
     loadRecords();
   }, []); 
-=======
-  useEffect(async function loadRecords() {
-    const interval = setInterval(async () => {
-      const recs = await fetchRecords()
-      setRecords(recs)
-    }, 5000)
-    return () => clearInterval(interval)
-  }, [])
->>>>>>> 8c118019
+
 
   return(
     <div>
